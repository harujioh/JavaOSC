--- conflicted
+++ resolved
@@ -120,27 +120,17 @@
 		OSCMessage packet = (OSCMessage) converter.convert(byteArray, byteArray.length);
 		if (!packet.getAddress().equals("/dummy")) {
 			fail("Send Big Integer did not receive the correct address");
-<<<<<<< HEAD
+		}
 		List<Object> arguments = packet.getArguments();
-		if (arguments.size() != 1)
+		if (arguments.size() != 1) {
 			fail("Send Big Integer should have 1 argument, not " + arguments.size());
-		if (!(arguments.get(0) instanceof BigInteger))
+		}
+		if (!(arguments.get(0) instanceof BigInteger)) {
 			fail("arguments.get(0) should be a BigInteger, not " + arguments.get(0));
-		if (!(new BigInteger("1001").equals(arguments.get(0))))
+		}
+		if (!(new BigInteger("1001").equals(arguments.get(0)))) {
 			fail("Instead of BigInteger(1001), received " + arguments.get(0));
-=======
 		}
-		Object[] arguments = packet.getArguments();
-		if (arguments.length != 1) {
-			fail("Send Big Integer should have 1 argument, not " + arguments.length);
-		}
-		if (!(arguments[0] instanceof BigInteger)) {
-			fail("arguments[0] should be a BigInteger, not " + arguments[0]);
-		}
-		if (!(new BigInteger("1001").equals(arguments[0]))) {
-			fail("Instead of BigInteger(1001), received " + arguments[0]);
-		}
->>>>>>> e2a1667c
 	}
 
 	public void testSendArray() {
@@ -154,31 +144,19 @@
 		OSCMessage packet = (OSCMessage) converter.convert(byteArray, byteArray.length);
 		if (!packet.getAddress().equals("/dummy")) {
 			fail("Send Array did not receive the correct address");
-<<<<<<< HEAD
+		}
 		List<Object> arguments = packet.getArguments();
-		if (arguments.size() != 1)
+		if (arguments.size() != 1) {
 			fail("Send Array should have 1 argument, not " + arguments.size());
-		if (!(arguments.get(0) instanceof List))
+		}
+		if (!(arguments.get(0) instanceof List)) {
 			fail("arguments.get(0) should be a Object array, not " + arguments.get(0));
+		}
 		for (int i = 0; i < 2; ++i) {
 			List<Object> theArray = (List<Object>) arguments.get(0);
-			if (!floats.get(i).equals(theArray.get(i)))
+			if (!floats.get(i).equals(theArray.get(i))) {
 				fail("Array element " + i + " should be " + floats.get(i) + " not " + theArray.get(i));
-=======
-		}
-		Object[] arguments = packet.getArguments();
-		if (arguments.length != 1) {
-			fail("Send Array should have 1 argument, not " + arguments.length);
-		}
-		if (!(arguments[0] instanceof Object[])) {
-			fail("arguments[0] should be a Object array, not " + arguments[0]);
-		}
-		for (int i = 0; i < 2; ++i) {
-			Object[] theArray = (Object[]) arguments[0];
-			if (!floats[i].equals(theArray[i])) {
-				fail("Array element " + i + " should be " + floats[i] + " not " + theArray[i]);
 			}
->>>>>>> e2a1667c
 		}
 	}
 }